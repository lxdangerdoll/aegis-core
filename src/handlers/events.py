--- conflicted
+++ resolved
@@ -1,4 +1,3 @@
-from src.memory.redis_profile_memory_cache import RedisProfileAndMemoryCache
 """
 Event handlers for the Discord bot.
 
@@ -16,6 +15,7 @@
 
 from src.config.adaptive_config import AdaptiveConfigManager
 from src.database.database_integration import DatabaseIntegrationManager
+from src.memory.redis_profile_memory_cache import RedisProfileAndMemoryCache
 
 # Universal Chat Platform Integration
 from src.platforms.universal_chat import (
@@ -519,7 +519,6 @@
         comprehensive_context = None
         enhanced_system_prompt = None
 
-<<<<<<< HEAD
         if not _minimal_context_mode_enabled():
             # REMOVED: External API emotion analysis (redundant with Phase 2)
             # Skip external_emotion_ai calls - Phase 2 already provides comprehensive emotion analysis
@@ -550,12 +549,6 @@
                 )
         else:
             logger.debug("[MINIMAL_CONTEXT_MODE] Skipping emotion/personality/phase4 enrichment for DM message.")
-=======
-        # PERFORMANCE OPTIMIZATION: Process AI components in parallel instead of sequentially
-        await self._process_ai_components_parallel(
-            user_id, message.content, message, recent_messages, conversation_context
-        )
->>>>>>> 9443b82a
 
         # Process message with images
         conversation_context = await process_message_with_images(
@@ -751,7 +744,6 @@
         comprehensive_context = None
         enhanced_system_prompt = None
 
-<<<<<<< HEAD
         if not _minimal_context_mode_enabled():
             # REMOVED: External API emotion analysis (redundant with Phase 2)  
             # Skip external_emotion_ai calls - Phase 2 already provides comprehensive emotion analysis
@@ -778,12 +770,6 @@
                 )
         else:
             logger.debug("[MINIMAL_CONTEXT_MODE] Skipping emotion/personality/phase4 enrichment for guild mention.")
-=======
-        # PERFORMANCE OPTIMIZATION: Process AI components in parallel instead of sequentially
-        await self._process_ai_components_parallel(
-            user_id, content, message, recent_messages, conversation_context
-        )
->>>>>>> 9443b82a
 
         # Process message with images (content with mentions removed)
         conversation_context = await process_message_with_images(
